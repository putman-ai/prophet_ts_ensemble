<<<<<<< HEAD
# Time-series forecast using a Prophet ensemble
=======
# prophet_ts_ensemble
Improved time-series forecasting with a Prophet ensemble.
>>>>>>> 464b3541
<|MERGE_RESOLUTION|>--- conflicted
+++ resolved
@@ -1,6 +1,2 @@
-<<<<<<< HEAD
-# Time-series forecast using a Prophet ensemble
-=======
 # prophet_ts_ensemble
-Improved time-series forecasting with a Prophet ensemble.
->>>>>>> 464b3541
+Time-series forecasting with a Prophet ensemble.